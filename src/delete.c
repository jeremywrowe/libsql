--- conflicted
+++ resolved
@@ -508,11 +508,7 @@
     if( IsVirtual(pTab) ){
       const char *pVTab = (const char *)sqlite3GetVTable(db, pTab);
       sqlite3VtabMakeWritable(pParse, pTab);
-<<<<<<< HEAD
-      sqlite3VdbeAddOp4(v, OP_VUpdate, 0, 1, iRowid, (char*)pVTab, P4_VTAB);
-=======
       sqlite3VdbeAddOp4(v, OP_VUpdate, 0, 1, iKey, pVTab, P4_VTAB);
->>>>>>> 55fcab39
       sqlite3VdbeChangeP5(v, OE_Abort);
       sqlite3MayAbort(pParse);
     }else
