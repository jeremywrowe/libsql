--- conflicted
+++ resolved
@@ -2447,7 +2447,6 @@
   sqlite3_result_int(context, x<0.0 ? -1 : x>0.0 ? +1 : 0);
 }
 
-<<<<<<< HEAD
 #ifdef LIBSQL_ENABLE_WASM_RUNTIME
 void functionDestroy(sqlite3 *db, FuncDef *p);
 
@@ -2578,7 +2577,7 @@
 }
 
 #endif // LIBSQL_ENABLE_WASM_RUNTIME
-=======
+
 #ifdef SQLITE_DEBUG
 /*
 ** Implementation of fpdecode(x,y,z) function.
@@ -2609,7 +2608,6 @@
   sqlite3_result_text(context, zBuf, -1, SQLITE_TRANSIENT);
 }
 #endif /* SQLITE_DEBUG */
->>>>>>> 995f96f8
 
 /*
 ** All of the FuncDef structures in the aBuiltinFunc[] array above
