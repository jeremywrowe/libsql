/*
** 2004 May 26
**
** The author disclaims copyright to this source code.  In place of
** a legal notice, here is a blessing:
**
**    May you do good and not evil.
**    May you find forgiveness for yourself and forgive others.
**    May you share freely, never taking more than you give.
**
*************************************************************************
**
** This file contains code use to implement APIs that are part of the
** VDBE.
*/
#include "sqliteInt.h"
#include "vdbeInt.h"

#ifndef SQLITE_OMIT_DEPRECATED
/*
** Return TRUE (non-zero) of the statement supplied as an argument needs
** to be recompiled.  A statement needs to be recompiled whenever the
** execution environment changes in a way that would alter the program
** that sqlite3_prepare() generates.  For example, if new functions or
** collating sequences are registered or if an authorizer function is
** added or changed.
*/
int sqlite3_expired(sqlite3_stmt *pStmt){
  Vdbe *p = (Vdbe*)pStmt;
  return p==0 || p->expired;
}
#endif

/*
** Check on a Vdbe to make sure it has not been finalized.  Log
** an error and return true if it has been finalized (or is otherwise
** invalid).  Return false if it is ok.
*/
static int vdbeSafety(Vdbe *p){
  if( p->db==0 ){
    sqlite3_log(SQLITE_MISUSE, "API called with finalized prepared statement");
    return 1;
  }else{
    return 0;
  }
}
static int vdbeSafetyNotNull(Vdbe *p){
  if( p==0 ){
    sqlite3_log(SQLITE_MISUSE, "API called with NULL prepared statement");
    return 1;
  }else{
    return vdbeSafety(p);
  }
}

/*
** The following routine destroys a virtual machine that is created by
** the sqlite3_compile() routine. The integer returned is an SQLITE_
** success/failure code that describes the result of executing the virtual
** machine.
**
** This routine sets the error code and string returned by
** sqlite3_errcode(), sqlite3_errmsg() and sqlite3_errmsg16().
*/
int sqlite3_finalize(sqlite3_stmt *pStmt){
  int rc;
  if( pStmt==0 ){
    /* IMPLEMENTATION-OF: R-57228-12904 Invoking sqlite3_finalize() on a NULL
    ** pointer is a harmless no-op. */
    rc = SQLITE_OK;
  }else{
    Vdbe *v = (Vdbe*)pStmt;
    sqlite3 *db = v->db;
    if( vdbeSafety(v) ) return SQLITE_MISUSE_BKPT;
    sqlite3_mutex_enter(db->mutex);
    rc = sqlite3VdbeFinalize(v);
    rc = sqlite3ApiExit(db, rc);
    sqlite3LeaveMutexAndCloseZombie(db);
  }
  return rc;
}

/*
** Terminate the current execution of an SQL statement and reset it
** back to its starting state so that it can be reused. A success code from
** the prior execution is returned.
**
** This routine sets the error code and string returned by
** sqlite3_errcode(), sqlite3_errmsg() and sqlite3_errmsg16().
*/
int sqlite3_reset(sqlite3_stmt *pStmt){
  int rc;
  if( pStmt==0 ){
    rc = SQLITE_OK;
  }else{
    Vdbe *v = (Vdbe*)pStmt;
    sqlite3_mutex_enter(v->db->mutex);
    rc = sqlite3VdbeReset(v);
    sqlite3VdbeRewind(v);
    assert( (rc & (v->db->errMask))==rc );
    rc = sqlite3ApiExit(v->db, rc);
    sqlite3_mutex_leave(v->db->mutex);
  }
  return rc;
}

/*
** Set all the parameters in the compiled SQL statement to NULL.
*/
int sqlite3_clear_bindings(sqlite3_stmt *pStmt){
  int i;
  int rc = SQLITE_OK;
  Vdbe *p = (Vdbe*)pStmt;
#if SQLITE_THREADSAFE
  sqlite3_mutex *mutex = ((Vdbe*)pStmt)->db->mutex;
#endif
  sqlite3_mutex_enter(mutex);
  for(i=0; i<p->nVar; i++){
    sqlite3VdbeMemRelease(&p->aVar[i]);
    p->aVar[i].flags = MEM_Null;
  }
  if( p->isPrepareV2 && p->expmask ){
    p->expired = 1;
  }
  sqlite3_mutex_leave(mutex);
  return rc;
}


/**************************** sqlite3_value_  *******************************
** The following routines extract information from a Mem or sqlite3_value
** structure.
*/
const void *sqlite3_value_blob(sqlite3_value *pVal){
  Mem *p = (Mem*)pVal;
  if( p->flags & (MEM_Blob|MEM_Str) ){
    sqlite3VdbeMemExpandBlob(p);
    p->flags &= ~MEM_Str;
    p->flags |= MEM_Blob;
    return p->n ? p->z : 0;
  }else{
    return sqlite3_value_text(pVal);
  }
}
int sqlite3_value_bytes(sqlite3_value *pVal){
  return sqlite3ValueBytes(pVal, SQLITE_UTF8);
}
int sqlite3_value_bytes16(sqlite3_value *pVal){
  return sqlite3ValueBytes(pVal, SQLITE_UTF16NATIVE);
}
double sqlite3_value_double(sqlite3_value *pVal){
  return sqlite3VdbeRealValue((Mem*)pVal);
}
int sqlite3_value_int(sqlite3_value *pVal){
  return (int)sqlite3VdbeIntValue((Mem*)pVal);
}
sqlite_int64 sqlite3_value_int64(sqlite3_value *pVal){
  return sqlite3VdbeIntValue((Mem*)pVal);
}
const unsigned char *sqlite3_value_text(sqlite3_value *pVal){
  return (const unsigned char *)sqlite3ValueText(pVal, SQLITE_UTF8);
}
#ifndef SQLITE_OMIT_UTF16
const void *sqlite3_value_text16(sqlite3_value* pVal){
  return sqlite3ValueText(pVal, SQLITE_UTF16NATIVE);
}
const void *sqlite3_value_text16be(sqlite3_value *pVal){
  return sqlite3ValueText(pVal, SQLITE_UTF16BE);
}
const void *sqlite3_value_text16le(sqlite3_value *pVal){
  return sqlite3ValueText(pVal, SQLITE_UTF16LE);
}
#endif /* SQLITE_OMIT_UTF16 */
int sqlite3_value_type(sqlite3_value* pVal){
  return pVal->type;
}

/**************************** sqlite3_result_  *******************************
** The following routines are used by user-defined functions to specify
** the function result.
**
** The setStrOrError() funtion calls sqlite3VdbeMemSetStr() to store the
** result as a string or blob but if the string or blob is too large, it
** then sets the error code to SQLITE_TOOBIG
*/
static void setResultStrOrError(
  sqlite3_context *pCtx,  /* Function context */
  const char *z,          /* String pointer */
  int n,                  /* Bytes in string, or negative */
  u8 enc,                 /* Encoding of z.  0 for BLOBs */
  void (*xDel)(void*)     /* Destructor function */
){
  if( sqlite3VdbeMemSetStr(&pCtx->s, z, n, enc, xDel)==SQLITE_TOOBIG ){
    sqlite3_result_error_toobig(pCtx);
  }
}
void sqlite3_result_blob(
  sqlite3_context *pCtx, 
  const void *z, 
  int n, 
  void (*xDel)(void *)
){
  assert( n>=0 );
  assert( sqlite3_mutex_held(pCtx->s.db->mutex) );
  setResultStrOrError(pCtx, z, n, 0, xDel);
}
void sqlite3_result_double(sqlite3_context *pCtx, double rVal){
  assert( sqlite3_mutex_held(pCtx->s.db->mutex) );
  sqlite3VdbeMemSetDouble(&pCtx->s, rVal);
}
void sqlite3_result_error(sqlite3_context *pCtx, const char *z, int n){
  assert( sqlite3_mutex_held(pCtx->s.db->mutex) );
  pCtx->isError = SQLITE_ERROR;
  pCtx->fErrorOrAux = 1;
  sqlite3VdbeMemSetStr(&pCtx->s, z, n, SQLITE_UTF8, SQLITE_TRANSIENT);
}
#ifndef SQLITE_OMIT_UTF16
void sqlite3_result_error16(sqlite3_context *pCtx, const void *z, int n){
  assert( sqlite3_mutex_held(pCtx->s.db->mutex) );
  pCtx->isError = SQLITE_ERROR;
  pCtx->fErrorOrAux = 1;
  sqlite3VdbeMemSetStr(&pCtx->s, z, n, SQLITE_UTF16NATIVE, SQLITE_TRANSIENT);
}
#endif
void sqlite3_result_int(sqlite3_context *pCtx, int iVal){
  assert( sqlite3_mutex_held(pCtx->s.db->mutex) );
  sqlite3VdbeMemSetInt64(&pCtx->s, (i64)iVal);
}
void sqlite3_result_int64(sqlite3_context *pCtx, i64 iVal){
  assert( sqlite3_mutex_held(pCtx->s.db->mutex) );
  sqlite3VdbeMemSetInt64(&pCtx->s, iVal);
}
void sqlite3_result_null(sqlite3_context *pCtx){
  assert( sqlite3_mutex_held(pCtx->s.db->mutex) );
  sqlite3VdbeMemSetNull(&pCtx->s);
}
void sqlite3_result_text(
  sqlite3_context *pCtx, 
  const char *z, 
  int n,
  void (*xDel)(void *)
){
  assert( sqlite3_mutex_held(pCtx->s.db->mutex) );
  setResultStrOrError(pCtx, z, n, SQLITE_UTF8, xDel);
}
#ifndef SQLITE_OMIT_UTF16
void sqlite3_result_text16(
  sqlite3_context *pCtx, 
  const void *z, 
  int n, 
  void (*xDel)(void *)
){
  assert( sqlite3_mutex_held(pCtx->s.db->mutex) );
  setResultStrOrError(pCtx, z, n, SQLITE_UTF16NATIVE, xDel);
}
void sqlite3_result_text16be(
  sqlite3_context *pCtx, 
  const void *z, 
  int n, 
  void (*xDel)(void *)
){
  assert( sqlite3_mutex_held(pCtx->s.db->mutex) );
  setResultStrOrError(pCtx, z, n, SQLITE_UTF16BE, xDel);
}
void sqlite3_result_text16le(
  sqlite3_context *pCtx, 
  const void *z, 
  int n, 
  void (*xDel)(void *)
){
  assert( sqlite3_mutex_held(pCtx->s.db->mutex) );
  setResultStrOrError(pCtx, z, n, SQLITE_UTF16LE, xDel);
}
#endif /* SQLITE_OMIT_UTF16 */
void sqlite3_result_value(sqlite3_context *pCtx, sqlite3_value *pValue){
  assert( sqlite3_mutex_held(pCtx->s.db->mutex) );
  sqlite3VdbeMemCopy(&pCtx->s, pValue);
}
void sqlite3_result_zeroblob(sqlite3_context *pCtx, int n){
  assert( sqlite3_mutex_held(pCtx->s.db->mutex) );
  sqlite3VdbeMemSetZeroBlob(&pCtx->s, n);
}
void sqlite3_result_error_code(sqlite3_context *pCtx, int errCode){
  pCtx->isError = errCode;
  pCtx->fErrorOrAux = 1;
  if( pCtx->s.flags & MEM_Null ){
    sqlite3VdbeMemSetStr(&pCtx->s, sqlite3ErrStr(errCode), -1, 
                         SQLITE_UTF8, SQLITE_STATIC);
  }
}

/* Force an SQLITE_TOOBIG error. */
void sqlite3_result_error_toobig(sqlite3_context *pCtx){
  assert( sqlite3_mutex_held(pCtx->s.db->mutex) );
  pCtx->isError = SQLITE_TOOBIG;
  pCtx->fErrorOrAux = 1;
  sqlite3VdbeMemSetStr(&pCtx->s, "string or blob too big", -1, 
                       SQLITE_UTF8, SQLITE_STATIC);
}

/* An SQLITE_NOMEM error. */
void sqlite3_result_error_nomem(sqlite3_context *pCtx){
  assert( sqlite3_mutex_held(pCtx->s.db->mutex) );
  sqlite3VdbeMemSetNull(&pCtx->s);
  pCtx->isError = SQLITE_NOMEM;
  pCtx->fErrorOrAux = 1;
  pCtx->s.db->mallocFailed = 1;
}

/*
** This function is called after a transaction has been committed. It 
** invokes callbacks registered with sqlite3_wal_hook() as required.
*/
static int doWalCallbacks(sqlite3 *db){
  int rc = SQLITE_OK;
#ifndef SQLITE_OMIT_WAL
  int i;
  for(i=0; i<db->nDb; i++){
    Btree *pBt = db->aDb[i].pBt;
    if( pBt ){
      int nEntry = sqlite3PagerWalCallback(sqlite3BtreePager(pBt));
      if( db->xWalCallback && nEntry>0 && rc==SQLITE_OK ){
        rc = db->xWalCallback(db->pWalArg, db, db->aDb[i].zName, nEntry);
      }
    }
  }
#endif
  return rc;
}

/*
** Execute the statement pStmt, either until a row of data is ready, the
** statement is completely executed or an error occurs.
**
** This routine implements the bulk of the logic behind the sqlite_step()
** API.  The only thing omitted is the automatic recompile if a 
** schema change has occurred.  That detail is handled by the
** outer sqlite3_step() wrapper procedure.
*/
static int sqlite3Step(Vdbe *p){
  sqlite3 *db;
  int rc;

  assert(p);
  if( p->magic!=VDBE_MAGIC_RUN ){
    /* We used to require that sqlite3_reset() be called before retrying
    ** sqlite3_step() after any error or after SQLITE_DONE.  But beginning
    ** with version 3.7.0, we changed this so that sqlite3_reset() would
    ** be called automatically instead of throwing the SQLITE_MISUSE error.
    ** This "automatic-reset" change is not technically an incompatibility, 
    ** since any application that receives an SQLITE_MISUSE is broken by
    ** definition.
    **
    ** Nevertheless, some published applications that were originally written
    ** for version 3.6.23 or earlier do in fact depend on SQLITE_MISUSE 
    ** returns, and those were broken by the automatic-reset change.  As a
    ** a work-around, the SQLITE_OMIT_AUTORESET compile-time restores the
    ** legacy behavior of returning SQLITE_MISUSE for cases where the 
    ** previous sqlite3_step() returned something other than a SQLITE_LOCKED
    ** or SQLITE_BUSY error.
    */
#ifdef SQLITE_OMIT_AUTORESET
    if( p->rc==SQLITE_BUSY || p->rc==SQLITE_LOCKED ){
      sqlite3_reset((sqlite3_stmt*)p);
    }else{
      return SQLITE_MISUSE_BKPT;
    }
#else
    sqlite3_reset((sqlite3_stmt*)p);
#endif
  }

  /* Check that malloc() has not failed. If it has, return early. */
  db = p->db;
  if( db->mallocFailed ){
    p->rc = SQLITE_NOMEM;
    return SQLITE_NOMEM;
  }

  if( p->pc<=0 && p->expired ){
    p->rc = SQLITE_SCHEMA;
    rc = SQLITE_ERROR;
    goto end_of_step;
  }
  if( p->pc<0 ){
    /* If there are no other statements currently running, then
    ** reset the interrupt flag.  This prevents a call to sqlite3_interrupt
    ** from interrupting a statement that has not yet started.
    */
    if( db->nVdbeActive==0 ){
      db->u1.isInterrupted = 0;
    }

    assert( db->nVdbeWrite>0 || db->autoCommit==0 
        || (db->nDeferredCons==0 && db->nDeferredImmCons==0)
    );

#ifndef SQLITE_OMIT_TRACE
    if( db->xProfile && !db->init.busy ){
      sqlite3OsCurrentTimeInt64(db->pVfs, &p->startTime);
    }
#endif

    db->nVdbeActive++;
    if( p->readOnly==0 ) db->nVdbeWrite++;
    if( p->bIsReader ) db->nVdbeRead++;
    p->pc = 0;
  }
#ifndef SQLITE_OMIT_EXPLAIN
  if( p->explain ){
    rc = sqlite3VdbeList(p);
  }else
#endif /* SQLITE_OMIT_EXPLAIN */
  {
    db->nVdbeExec++;
    rc = sqlite3VdbeExec(p);
    db->nVdbeExec--;
  }

#ifndef SQLITE_OMIT_TRACE
  /* Invoke the profile callback if there is one
  */
  if( rc!=SQLITE_ROW && db->xProfile && !db->init.busy && p->zSql ){
    sqlite3_int64 iNow;
    sqlite3OsCurrentTimeInt64(db->pVfs, &iNow);
    db->xProfile(db->pProfileArg, p->zSql, (iNow - p->startTime)*1000000);
  }
#endif

  if( rc==SQLITE_DONE ){
    assert( p->rc==SQLITE_OK );
    p->rc = doWalCallbacks(db);
    if( p->rc!=SQLITE_OK ){
      rc = SQLITE_ERROR;
    }
  }

  db->errCode = rc;
  if( SQLITE_NOMEM==sqlite3ApiExit(p->db, p->rc) ){
    p->rc = SQLITE_NOMEM;
  }
end_of_step:
  /* At this point local variable rc holds the value that should be 
  ** returned if this statement was compiled using the legacy 
  ** sqlite3_prepare() interface. According to the docs, this can only
  ** be one of the values in the first assert() below. Variable p->rc 
  ** contains the value that would be returned if sqlite3_finalize() 
  ** were called on statement p.
  */
  assert( rc==SQLITE_ROW  || rc==SQLITE_DONE   || rc==SQLITE_ERROR 
       || rc==SQLITE_BUSY || rc==SQLITE_MISUSE
  );
  assert( p->rc!=SQLITE_ROW && p->rc!=SQLITE_DONE );
  if( p->isPrepareV2 && rc!=SQLITE_ROW && rc!=SQLITE_DONE ){
    /* If this statement was prepared using sqlite3_prepare_v2(), and an
    ** error has occurred, then return the error code in p->rc to the
    ** caller. Set the error code in the database handle to the same value.
    */ 
    rc = sqlite3VdbeTransferError(p);
  }
  return (rc&db->errMask);
}

/*
** This is the top-level implementation of sqlite3_step().  Call
** sqlite3Step() to do most of the work.  If a schema error occurs,
** call sqlite3Reprepare() and try again.
*/
int sqlite3_step(sqlite3_stmt *pStmt){
  int rc = SQLITE_OK;      /* Result from sqlite3Step() */
  int rc2 = SQLITE_OK;     /* Result from sqlite3Reprepare() */
  Vdbe *v = (Vdbe*)pStmt;  /* the prepared statement */
  int cnt = 0;             /* Counter to prevent infinite loop of reprepares */
  sqlite3 *db;             /* The database connection */

  if( vdbeSafetyNotNull(v) ){
    return SQLITE_MISUSE_BKPT;
  }
  db = v->db;
  sqlite3_mutex_enter(db->mutex);
  v->doingRerun = 0;
  while( (rc = sqlite3Step(v))==SQLITE_SCHEMA
         && cnt++ < SQLITE_MAX_SCHEMA_RETRY
         && (rc2 = rc = sqlite3Reprepare(v))==SQLITE_OK ){
    sqlite3_reset(pStmt);
    v->doingRerun = 1;
    assert( v->expired==0 );
  }
  if( rc2!=SQLITE_OK && ALWAYS(v->isPrepareV2) && ALWAYS(db->pErr) ){
    /* This case occurs after failing to recompile an sql statement. 
    ** The error message from the SQL compiler has already been loaded 
    ** into the database handle. This block copies the error message 
    ** from the database handle into the statement and sets the statement
    ** program counter to 0 to ensure that when the statement is 
    ** finalized or reset the parser error message is available via
    ** sqlite3_errmsg() and sqlite3_errcode().
    */
    const char *zErr = (const char *)sqlite3_value_text(db->pErr); 
    sqlite3DbFree(db, v->zErrMsg);
    if( !db->mallocFailed ){
      v->zErrMsg = sqlite3DbStrDup(db, zErr);
      v->rc = rc2;
    } else {
      v->zErrMsg = 0;
      v->rc = rc = SQLITE_NOMEM;
    }
  }
  rc = sqlite3ApiExit(db, rc);
  sqlite3_mutex_leave(db->mutex);
  return rc;
}

/*
** Extract the user data from a sqlite3_context structure and return a
** pointer to it.
*/
void *sqlite3_user_data(sqlite3_context *p){
  assert( p && p->pFunc );
  return p->pFunc->pUserData;
}

/*
** Extract the user data from a sqlite3_context structure and return a
** pointer to it.
**
** IMPLEMENTATION-OF: R-46798-50301 The sqlite3_context_db_handle() interface
** returns a copy of the pointer to the database connection (the 1st
** parameter) of the sqlite3_create_function() and
** sqlite3_create_function16() routines that originally registered the
** application defined function.
*/
sqlite3 *sqlite3_context_db_handle(sqlite3_context *p){
  assert( p && p->pFunc );
  return p->s.db;
}

/*
** The following is the implementation of an SQL function that always
** fails with an error message stating that the function is used in the
** wrong context.  The sqlite3_overload_function() API might construct
** SQL function that use this routine so that the functions will exist
** for name resolution but are actually overloaded by the xFindFunction
** method of virtual tables.
*/
void sqlite3InvalidFunction(
  sqlite3_context *context,  /* The function calling context */
  int NotUsed,               /* Number of arguments to the function */
  sqlite3_value **NotUsed2   /* Value of each argument */
){
  const char *zName = context->pFunc->zName;
  char *zErr;
  UNUSED_PARAMETER2(NotUsed, NotUsed2);
  zErr = sqlite3_mprintf(
      "unable to use function %s in the requested context", zName);
  sqlite3_result_error(context, zErr, -1);
  sqlite3_free(zErr);
}

/*
** Allocate or return the aggregate context for a user function.  A new
** context is allocated on the first call.  Subsequent calls return the
** same context that was returned on prior calls.
*/
void *sqlite3_aggregate_context(sqlite3_context *p, int nByte){
  Mem *pMem;
  assert( p && p->pFunc && p->pFunc->xStep );
  assert( sqlite3_mutex_held(p->s.db->mutex) );
  pMem = p->pMem;
  testcase( nByte<0 );
  if( (pMem->flags & MEM_Agg)==0 ){
    if( nByte<=0 ){
      sqlite3VdbeMemReleaseExternal(pMem);
      pMem->flags = MEM_Null;
      pMem->z = 0;
    }else{
      sqlite3VdbeMemGrow(pMem, nByte, 0);
      pMem->flags = MEM_Agg;
      pMem->u.pDef = p->pFunc;
      if( pMem->z ){
        memset(pMem->z, 0, nByte);
      }
    }
  }
  return (void*)pMem->z;
}

/*
** Return the auxilary data pointer, if any, for the iArg'th argument to
** the user-function defined by pCtx.
*/
void *sqlite3_get_auxdata(sqlite3_context *pCtx, int iArg){
  AuxData *pAuxData;

  assert( sqlite3_mutex_held(pCtx->s.db->mutex) );
  for(pAuxData=pCtx->pVdbe->pAuxData; pAuxData; pAuxData=pAuxData->pNext){
    if( pAuxData->iOp==pCtx->iOp && pAuxData->iArg==iArg ) break;
  }

  return (pAuxData ? pAuxData->pAux : 0);
}

/*
** Set the auxilary data pointer and delete function, for the iArg'th
** argument to the user-function defined by pCtx. Any previous value is
** deleted by calling the delete function specified when it was set.
*/
void sqlite3_set_auxdata(
  sqlite3_context *pCtx, 
  int iArg, 
  void *pAux, 
  void (*xDelete)(void*)
){
  AuxData *pAuxData;
  Vdbe *pVdbe = pCtx->pVdbe;

  assert( sqlite3_mutex_held(pCtx->s.db->mutex) );
  if( iArg<0 ) goto failed;

  for(pAuxData=pVdbe->pAuxData; pAuxData; pAuxData=pAuxData->pNext){
    if( pAuxData->iOp==pCtx->iOp && pAuxData->iArg==iArg ) break;
  }
  if( pAuxData==0 ){
    pAuxData = sqlite3DbMallocZero(pVdbe->db, sizeof(AuxData));
    if( !pAuxData ) goto failed;
    pAuxData->iOp = pCtx->iOp;
    pAuxData->iArg = iArg;
    pAuxData->pNext = pVdbe->pAuxData;
    pVdbe->pAuxData = pAuxData;
    if( pCtx->fErrorOrAux==0 ){
      pCtx->isError = 0;
      pCtx->fErrorOrAux = 1;
    }
  }else if( pAuxData->xDelete ){
    pAuxData->xDelete(pAuxData->pAux);
  }

  pAuxData->pAux = pAux;
  pAuxData->xDelete = xDelete;
  return;

failed:
  if( xDelete ){
    xDelete(pAux);
  }
}

#ifndef SQLITE_OMIT_DEPRECATED
/*
** Return the number of times the Step function of a aggregate has been 
** called.
**
** This function is deprecated.  Do not use it for new code.  It is
** provide only to avoid breaking legacy code.  New aggregate function
** implementations should keep their own counts within their aggregate
** context.
*/
int sqlite3_aggregate_count(sqlite3_context *p){
  assert( p && p->pMem && p->pFunc && p->pFunc->xStep );
  return p->pMem->n;
}
#endif

/*
** Return the number of columns in the result set for the statement pStmt.
*/
int sqlite3_column_count(sqlite3_stmt *pStmt){
  Vdbe *pVm = (Vdbe *)pStmt;
  return pVm ? pVm->nResColumn : 0;
}

/*
** Return the number of values available from the current row of the
** currently executing statement pStmt.
*/
int sqlite3_data_count(sqlite3_stmt *pStmt){
  Vdbe *pVm = (Vdbe *)pStmt;
  if( pVm==0 || pVm->pResultSet==0 ) return 0;
  return pVm->nResColumn;
}

/*
** Return a pointer to static memory containing an SQL NULL value.
*/
static const Mem *columnNullValue(void){
  /* Even though the Mem structure contains an element
  ** of type i64, on certain architecture (x86) with certain compiler
  ** switches (-Os), gcc may align this Mem object on a 4-byte boundary
  ** instead of an 8-byte one. This all works fine, except that when
  ** running with SQLITE_DEBUG defined the SQLite code sometimes assert()s
  ** that a Mem structure is located on an 8-byte boundary. To prevent
  ** this assert() from failing, when building with SQLITE_DEBUG defined
  ** using gcc, force nullMem to be 8-byte aligned using the magical
  ** __attribute__((aligned(8))) macro.  */
  static const Mem nullMem 
#if defined(SQLITE_DEBUG) && defined(__GNUC__)
  __attribute__((aligned(8))) 
#endif
    = {0, "", (double)0, {0}, 0, MEM_Null, SQLITE_NULL, 0, 0, 0 };
  return &nullMem;
}

/*
** Check to see if column iCol of the given statement is valid.  If
** it is, return a pointer to the Mem for the value of that column.
** If iCol is not valid, return a pointer to a Mem which has a value
** of NULL.
*/
static Mem *columnMem(sqlite3_stmt *pStmt, int i){
  Vdbe *pVm;
  Mem *pOut;

  pVm = (Vdbe *)pStmt;
  if( pVm && pVm->pResultSet!=0 && i<pVm->nResColumn && i>=0 ){
    sqlite3_mutex_enter(pVm->db->mutex);
    pOut = &pVm->pResultSet[i];
  }else{
    /* If the value passed as the second argument is out of range, return
    ** a pointer to the following static Mem object which contains the
    ** value SQL NULL. Even though the Mem structure contains an element
    ** of type i64, on certain architectures (x86) with certain compiler
    ** switches (-Os), gcc may align this Mem object on a 4-byte boundary
    ** instead of an 8-byte one. This all works fine, except that when
    ** running with SQLITE_DEBUG defined the SQLite code sometimes assert()s
    ** that a Mem structure is located on an 8-byte boundary. To prevent
    ** these assert()s from failing, when building with SQLITE_DEBUG defined
    ** using gcc, we force nullMem to be 8-byte aligned using the magical
    ** __attribute__((aligned(8))) macro.  */
    static const Mem nullMem 
#if defined(SQLITE_DEBUG) && defined(__GNUC__)
      __attribute__((aligned(8))) 
#endif
      = {0, "", (double)0, {0}, 0, MEM_Null, SQLITE_NULL, 0,
#ifdef SQLITE_DEBUG
         0, 0,  /* pScopyFrom, pFiller */
#endif
         0, 0 };

    if( pVm && ALWAYS(pVm->db) ){
      sqlite3_mutex_enter(pVm->db->mutex);
      sqlite3Error(pVm->db, SQLITE_RANGE, 0);
    }
    pOut = (Mem*)columnNullValue();
  }
  return pOut;
}

/*
** This function is called after invoking an sqlite3_value_XXX function on a 
** column value (i.e. a value returned by evaluating an SQL expression in the
** select list of a SELECT statement) that may cause a malloc() failure. If 
** malloc() has failed, the threads mallocFailed flag is cleared and the result
** code of statement pStmt set to SQLITE_NOMEM.
**
** Specifically, this is called from within:
**
**     sqlite3_column_int()
**     sqlite3_column_int64()
**     sqlite3_column_text()
**     sqlite3_column_text16()
**     sqlite3_column_real()
**     sqlite3_column_bytes()
**     sqlite3_column_bytes16()
**     sqiite3_column_blob()
*/
static void columnMallocFailure(sqlite3_stmt *pStmt)
{
  /* If malloc() failed during an encoding conversion within an
  ** sqlite3_column_XXX API, then set the return code of the statement to
  ** SQLITE_NOMEM. The next call to _step() (if any) will return SQLITE_ERROR
  ** and _finalize() will return NOMEM.
  */
  Vdbe *p = (Vdbe *)pStmt;
  if( p ){
    p->rc = sqlite3ApiExit(p->db, p->rc);
    sqlite3_mutex_leave(p->db->mutex);
  }
}

/**************************** sqlite3_column_  *******************************
** The following routines are used to access elements of the current row
** in the result set.
*/
const void *sqlite3_column_blob(sqlite3_stmt *pStmt, int i){
  const void *val;
  val = sqlite3_value_blob( columnMem(pStmt,i) );
  /* Even though there is no encoding conversion, value_blob() might
  ** need to call malloc() to expand the result of a zeroblob() 
  ** expression. 
  */
  columnMallocFailure(pStmt);
  return val;
}
int sqlite3_column_bytes(sqlite3_stmt *pStmt, int i){
  int val = sqlite3_value_bytes( columnMem(pStmt,i) );
  columnMallocFailure(pStmt);
  return val;
}
int sqlite3_column_bytes16(sqlite3_stmt *pStmt, int i){
  int val = sqlite3_value_bytes16( columnMem(pStmt,i) );
  columnMallocFailure(pStmt);
  return val;
}
double sqlite3_column_double(sqlite3_stmt *pStmt, int i){
  double val = sqlite3_value_double( columnMem(pStmt,i) );
  columnMallocFailure(pStmt);
  return val;
}
int sqlite3_column_int(sqlite3_stmt *pStmt, int i){
  int val = sqlite3_value_int( columnMem(pStmt,i) );
  columnMallocFailure(pStmt);
  return val;
}
sqlite_int64 sqlite3_column_int64(sqlite3_stmt *pStmt, int i){
  sqlite_int64 val = sqlite3_value_int64( columnMem(pStmt,i) );
  columnMallocFailure(pStmt);
  return val;
}
const unsigned char *sqlite3_column_text(sqlite3_stmt *pStmt, int i){
  const unsigned char *val = sqlite3_value_text( columnMem(pStmt,i) );
  columnMallocFailure(pStmt);
  return val;
}
sqlite3_value *sqlite3_column_value(sqlite3_stmt *pStmt, int i){
  Mem *pOut = columnMem(pStmt, i);
  if( pOut->flags&MEM_Static ){
    pOut->flags &= ~MEM_Static;
    pOut->flags |= MEM_Ephem;
  }
  columnMallocFailure(pStmt);
  return (sqlite3_value *)pOut;
}
#ifndef SQLITE_OMIT_UTF16
const void *sqlite3_column_text16(sqlite3_stmt *pStmt, int i){
  const void *val = sqlite3_value_text16( columnMem(pStmt,i) );
  columnMallocFailure(pStmt);
  return val;
}
#endif /* SQLITE_OMIT_UTF16 */
int sqlite3_column_type(sqlite3_stmt *pStmt, int i){
  int iType = sqlite3_value_type( columnMem(pStmt,i) );
  columnMallocFailure(pStmt);
  return iType;
}

/*
** Convert the N-th element of pStmt->pColName[] into a string using
** xFunc() then return that string.  If N is out of range, return 0.
**
** There are up to 5 names for each column.  useType determines which
** name is returned.  Here are the names:
**
**    0      The column name as it should be displayed for output
**    1      The datatype name for the column
**    2      The name of the database that the column derives from
**    3      The name of the table that the column derives from
**    4      The name of the table column that the result column derives from
**
** If the result is not a simple column reference (if it is an expression
** or a constant) then useTypes 2, 3, and 4 return NULL.
*/
static const void *columnName(
  sqlite3_stmt *pStmt,
  int N,
  const void *(*xFunc)(Mem*),
  int useType
){
  const void *ret = 0;
  Vdbe *p = (Vdbe *)pStmt;
  int n;
  sqlite3 *db = p->db;
  
  assert( db!=0 );
  n = sqlite3_column_count(pStmt);
  if( N<n && N>=0 ){
    N += useType*n;
    sqlite3_mutex_enter(db->mutex);
    assert( db->mallocFailed==0 );
    ret = xFunc(&p->aColName[N]);
     /* A malloc may have failed inside of the xFunc() call. If this
    ** is the case, clear the mallocFailed flag and return NULL.
    */
    if( db->mallocFailed ){
      db->mallocFailed = 0;
      ret = 0;
    }
    sqlite3_mutex_leave(db->mutex);
  }
  return ret;
}

/*
** Return the name of the Nth column of the result set returned by SQL
** statement pStmt.
*/
const char *sqlite3_column_name(sqlite3_stmt *pStmt, int N){
  return columnName(
      pStmt, N, (const void*(*)(Mem*))sqlite3_value_text, COLNAME_NAME);
}
#ifndef SQLITE_OMIT_UTF16
const void *sqlite3_column_name16(sqlite3_stmt *pStmt, int N){
  return columnName(
      pStmt, N, (const void*(*)(Mem*))sqlite3_value_text16, COLNAME_NAME);
}
#endif

/*
** Constraint:  If you have ENABLE_COLUMN_METADATA then you must
** not define OMIT_DECLTYPE.
*/
#if defined(SQLITE_OMIT_DECLTYPE) && defined(SQLITE_ENABLE_COLUMN_METADATA)
# error "Must not define both SQLITE_OMIT_DECLTYPE \
         and SQLITE_ENABLE_COLUMN_METADATA"
#endif

#ifndef SQLITE_OMIT_DECLTYPE
/*
** Return the column declaration type (if applicable) of the 'i'th column
** of the result set of SQL statement pStmt.
*/
const char *sqlite3_column_decltype(sqlite3_stmt *pStmt, int N){
  return columnName(
      pStmt, N, (const void*(*)(Mem*))sqlite3_value_text, COLNAME_DECLTYPE);
}
#ifndef SQLITE_OMIT_UTF16
const void *sqlite3_column_decltype16(sqlite3_stmt *pStmt, int N){
  return columnName(
      pStmt, N, (const void*(*)(Mem*))sqlite3_value_text16, COLNAME_DECLTYPE);
}
#endif /* SQLITE_OMIT_UTF16 */
#endif /* SQLITE_OMIT_DECLTYPE */

#ifdef SQLITE_ENABLE_COLUMN_METADATA
/*
** Return the name of the database from which a result column derives.
** NULL is returned if the result column is an expression or constant or
** anything else which is not an unabiguous reference to a database column.
*/
const char *sqlite3_column_database_name(sqlite3_stmt *pStmt, int N){
  return columnName(
      pStmt, N, (const void*(*)(Mem*))sqlite3_value_text, COLNAME_DATABASE);
}
#ifndef SQLITE_OMIT_UTF16
const void *sqlite3_column_database_name16(sqlite3_stmt *pStmt, int N){
  return columnName(
      pStmt, N, (const void*(*)(Mem*))sqlite3_value_text16, COLNAME_DATABASE);
}
#endif /* SQLITE_OMIT_UTF16 */

/*
** Return the name of the table from which a result column derives.
** NULL is returned if the result column is an expression or constant or
** anything else which is not an unabiguous reference to a database column.
*/
const char *sqlite3_column_table_name(sqlite3_stmt *pStmt, int N){
  return columnName(
      pStmt, N, (const void*(*)(Mem*))sqlite3_value_text, COLNAME_TABLE);
}
#ifndef SQLITE_OMIT_UTF16
const void *sqlite3_column_table_name16(sqlite3_stmt *pStmt, int N){
  return columnName(
      pStmt, N, (const void*(*)(Mem*))sqlite3_value_text16, COLNAME_TABLE);
}
#endif /* SQLITE_OMIT_UTF16 */

/*
** Return the name of the table column from which a result column derives.
** NULL is returned if the result column is an expression or constant or
** anything else which is not an unabiguous reference to a database column.
*/
const char *sqlite3_column_origin_name(sqlite3_stmt *pStmt, int N){
  return columnName(
      pStmt, N, (const void*(*)(Mem*))sqlite3_value_text, COLNAME_COLUMN);
}
#ifndef SQLITE_OMIT_UTF16
const void *sqlite3_column_origin_name16(sqlite3_stmt *pStmt, int N){
  return columnName(
      pStmt, N, (const void*(*)(Mem*))sqlite3_value_text16, COLNAME_COLUMN);
}
#endif /* SQLITE_OMIT_UTF16 */
#endif /* SQLITE_ENABLE_COLUMN_METADATA */


/******************************* sqlite3_bind_  ***************************
** 
** Routines used to attach values to wildcards in a compiled SQL statement.
*/
/*
** Unbind the value bound to variable i in virtual machine p. This is the 
** the same as binding a NULL value to the column. If the "i" parameter is
** out of range, then SQLITE_RANGE is returned. Othewise SQLITE_OK.
**
** A successful evaluation of this routine acquires the mutex on p.
** the mutex is released if any kind of error occurs.
**
** The error code stored in database p->db is overwritten with the return
** value in any case.
*/
static int vdbeUnbind(Vdbe *p, int i){
  Mem *pVar;
  if( vdbeSafetyNotNull(p) ){
    return SQLITE_MISUSE_BKPT;
  }
  sqlite3_mutex_enter(p->db->mutex);
  if( p->magic!=VDBE_MAGIC_RUN || p->pc>=0 ){
    sqlite3Error(p->db, SQLITE_MISUSE, 0);
    sqlite3_mutex_leave(p->db->mutex);
    sqlite3_log(SQLITE_MISUSE, 
        "bind on a busy prepared statement: [%s]", p->zSql);
    return SQLITE_MISUSE_BKPT;
  }
  if( i<1 || i>p->nVar ){
    sqlite3Error(p->db, SQLITE_RANGE, 0);
    sqlite3_mutex_leave(p->db->mutex);
    return SQLITE_RANGE;
  }
  i--;
  pVar = &p->aVar[i];
  sqlite3VdbeMemRelease(pVar);
  pVar->flags = MEM_Null;
  sqlite3Error(p->db, SQLITE_OK, 0);

  /* If the bit corresponding to this variable in Vdbe.expmask is set, then 
  ** binding a new value to this variable invalidates the current query plan.
  **
  ** IMPLEMENTATION-OF: R-48440-37595 If the specific value bound to host
  ** parameter in the WHERE clause might influence the choice of query plan
  ** for a statement, then the statement will be automatically recompiled,
  ** as if there had been a schema change, on the first sqlite3_step() call
  ** following any change to the bindings of that parameter.
  */
  if( p->isPrepareV2 &&
     ((i<32 && p->expmask & ((u32)1 << i)) || p->expmask==0xffffffff)
  ){
    p->expired = 1;
  }
  return SQLITE_OK;
}

/*
** Bind a text or BLOB value.
*/
static int bindText(
  sqlite3_stmt *pStmt,   /* The statement to bind against */
  int i,                 /* Index of the parameter to bind */
  const void *zData,     /* Pointer to the data to be bound */
  int nData,             /* Number of bytes of data to be bound */
  void (*xDel)(void*),   /* Destructor for the data */
  u8 encoding            /* Encoding for the data */
){
  Vdbe *p = (Vdbe *)pStmt;
  Mem *pVar;
  int rc;

  rc = vdbeUnbind(p, i);
  if( rc==SQLITE_OK ){
    if( zData!=0 ){
      pVar = &p->aVar[i-1];
      rc = sqlite3VdbeMemSetStr(pVar, zData, nData, encoding, xDel);
      if( rc==SQLITE_OK && encoding!=0 ){
        rc = sqlite3VdbeChangeEncoding(pVar, ENC(p->db));
      }
      sqlite3Error(p->db, rc, 0);
      rc = sqlite3ApiExit(p->db, rc);
    }
    sqlite3_mutex_leave(p->db->mutex);
  }else if( xDel!=SQLITE_STATIC && xDel!=SQLITE_TRANSIENT ){
    xDel((void*)zData);
  }
  return rc;
}


/*
** Bind a blob value to an SQL statement variable.
*/
int sqlite3_bind_blob(
  sqlite3_stmt *pStmt, 
  int i, 
  const void *zData, 
  int nData, 
  void (*xDel)(void*)
){
  return bindText(pStmt, i, zData, nData, xDel, 0);
}
int sqlite3_bind_double(sqlite3_stmt *pStmt, int i, double rValue){
  int rc;
  Vdbe *p = (Vdbe *)pStmt;
  rc = vdbeUnbind(p, i);
  if( rc==SQLITE_OK ){
    sqlite3VdbeMemSetDouble(&p->aVar[i-1], rValue);
    sqlite3_mutex_leave(p->db->mutex);
  }
  return rc;
}
int sqlite3_bind_int(sqlite3_stmt *p, int i, int iValue){
  return sqlite3_bind_int64(p, i, (i64)iValue);
}
int sqlite3_bind_int64(sqlite3_stmt *pStmt, int i, sqlite_int64 iValue){
  int rc;
  Vdbe *p = (Vdbe *)pStmt;
  rc = vdbeUnbind(p, i);
  if( rc==SQLITE_OK ){
    sqlite3VdbeMemSetInt64(&p->aVar[i-1], iValue);
    sqlite3_mutex_leave(p->db->mutex);
  }
  return rc;
}
int sqlite3_bind_null(sqlite3_stmt *pStmt, int i){
  int rc;
  Vdbe *p = (Vdbe*)pStmt;
  rc = vdbeUnbind(p, i);
  if( rc==SQLITE_OK ){
    sqlite3_mutex_leave(p->db->mutex);
  }
  return rc;
}
int sqlite3_bind_text( 
  sqlite3_stmt *pStmt, 
  int i, 
  const char *zData, 
  int nData, 
  void (*xDel)(void*)
){
  return bindText(pStmt, i, zData, nData, xDel, SQLITE_UTF8);
}
#ifndef SQLITE_OMIT_UTF16
int sqlite3_bind_text16(
  sqlite3_stmt *pStmt, 
  int i, 
  const void *zData, 
  int nData, 
  void (*xDel)(void*)
){
  return bindText(pStmt, i, zData, nData, xDel, SQLITE_UTF16NATIVE);
}
#endif /* SQLITE_OMIT_UTF16 */
int sqlite3_bind_value(sqlite3_stmt *pStmt, int i, const sqlite3_value *pValue){
  int rc;
  switch( pValue->type ){
    case SQLITE_INTEGER: {
      rc = sqlite3_bind_int64(pStmt, i, pValue->u.i);
      break;
    }
    case SQLITE_FLOAT: {
      rc = sqlite3_bind_double(pStmt, i, pValue->r);
      break;
    }
    case SQLITE_BLOB: {
      if( pValue->flags & MEM_Zero ){
        rc = sqlite3_bind_zeroblob(pStmt, i, pValue->u.nZero);
      }else{
        rc = sqlite3_bind_blob(pStmt, i, pValue->z, pValue->n,SQLITE_TRANSIENT);
      }
      break;
    }
    case SQLITE_TEXT: {
      rc = bindText(pStmt,i,  pValue->z, pValue->n, SQLITE_TRANSIENT,
                              pValue->enc);
      break;
    }
    default: {
      rc = sqlite3_bind_null(pStmt, i);
      break;
    }
  }
  return rc;
}
int sqlite3_bind_zeroblob(sqlite3_stmt *pStmt, int i, int n){
  int rc;
  Vdbe *p = (Vdbe *)pStmt;
  rc = vdbeUnbind(p, i);
  if( rc==SQLITE_OK ){
    sqlite3VdbeMemSetZeroBlob(&p->aVar[i-1], n);
    sqlite3_mutex_leave(p->db->mutex);
  }
  return rc;
}

/*
** Return the number of wildcards that can be potentially bound to.
** This routine is added to support DBD::SQLite.  
*/
int sqlite3_bind_parameter_count(sqlite3_stmt *pStmt){
  Vdbe *p = (Vdbe*)pStmt;
  return p ? p->nVar : 0;
}

/*
** Return the name of a wildcard parameter.  Return NULL if the index
** is out of range or if the wildcard is unnamed.
**
** The result is always UTF-8.
*/
const char *sqlite3_bind_parameter_name(sqlite3_stmt *pStmt, int i){
  Vdbe *p = (Vdbe*)pStmt;
  if( p==0 || i<1 || i>p->nzVar ){
    return 0;
  }
  return p->azVar[i-1];
}

/*
** Given a wildcard parameter name, return the index of the variable
** with that name.  If there is no variable with the given name,
** return 0.
*/
int sqlite3VdbeParameterIndex(Vdbe *p, const char *zName, int nName){
  int i;
  if( p==0 ){
    return 0;
  }
  if( zName ){
    for(i=0; i<p->nzVar; i++){
      const char *z = p->azVar[i];
      if( z && strncmp(z,zName,nName)==0 && z[nName]==0 ){
        return i+1;
      }
    }
  }
  return 0;
}
int sqlite3_bind_parameter_index(sqlite3_stmt *pStmt, const char *zName){
  return sqlite3VdbeParameterIndex((Vdbe*)pStmt, zName, sqlite3Strlen30(zName));
}

/*
** Transfer all bindings from the first statement over to the second.
*/
int sqlite3TransferBindings(sqlite3_stmt *pFromStmt, sqlite3_stmt *pToStmt){
  Vdbe *pFrom = (Vdbe*)pFromStmt;
  Vdbe *pTo = (Vdbe*)pToStmt;
  int i;
  assert( pTo->db==pFrom->db );
  assert( pTo->nVar==pFrom->nVar );
  sqlite3_mutex_enter(pTo->db->mutex);
  for(i=0; i<pFrom->nVar; i++){
    sqlite3VdbeMemMove(&pTo->aVar[i], &pFrom->aVar[i]);
  }
  sqlite3_mutex_leave(pTo->db->mutex);
  return SQLITE_OK;
}

#ifndef SQLITE_OMIT_DEPRECATED
/*
** Deprecated external interface.  Internal/core SQLite code
** should call sqlite3TransferBindings.
**
** Is is misuse to call this routine with statements from different
** database connections.  But as this is a deprecated interface, we
** will not bother to check for that condition.
**
** If the two statements contain a different number of bindings, then
** an SQLITE_ERROR is returned.  Nothing else can go wrong, so otherwise
** SQLITE_OK is returned.
*/
int sqlite3_transfer_bindings(sqlite3_stmt *pFromStmt, sqlite3_stmt *pToStmt){
  Vdbe *pFrom = (Vdbe*)pFromStmt;
  Vdbe *pTo = (Vdbe*)pToStmt;
  if( pFrom->nVar!=pTo->nVar ){
    return SQLITE_ERROR;
  }
  if( pTo->isPrepareV2 && pTo->expmask ){
    pTo->expired = 1;
  }
  if( pFrom->isPrepareV2 && pFrom->expmask ){
    pFrom->expired = 1;
  }
  return sqlite3TransferBindings(pFromStmt, pToStmt);
}
#endif

/*
** Return the sqlite3* database handle to which the prepared statement given
** in the argument belongs.  This is the same database handle that was
** the first argument to the sqlite3_prepare() that was used to create
** the statement in the first place.
*/
sqlite3 *sqlite3_db_handle(sqlite3_stmt *pStmt){
  return pStmt ? ((Vdbe*)pStmt)->db : 0;
}

/*
** Return true if the prepared statement is guaranteed to not modify the
** database.
*/
int sqlite3_stmt_readonly(sqlite3_stmt *pStmt){
  return pStmt ? ((Vdbe*)pStmt)->readOnly : 1;
}

/*
** Return true if the prepared statement is in need of being reset.
*/
int sqlite3_stmt_busy(sqlite3_stmt *pStmt){
  Vdbe *v = (Vdbe*)pStmt;
  return v!=0 && v->pc>0 && v->magic==VDBE_MAGIC_RUN;
}

/*
** Return a pointer to the next prepared statement after pStmt associated
** with database connection pDb.  If pStmt is NULL, return the first
** prepared statement for the database connection.  Return NULL if there
** are no more.
*/
sqlite3_stmt *sqlite3_next_stmt(sqlite3 *pDb, sqlite3_stmt *pStmt){
  sqlite3_stmt *pNext;
  sqlite3_mutex_enter(pDb->mutex);
  if( pStmt==0 ){
    pNext = (sqlite3_stmt*)pDb->pVdbe;
  }else{
    pNext = (sqlite3_stmt*)((Vdbe*)pStmt)->pNext;
  }
  sqlite3_mutex_leave(pDb->mutex);
  return pNext;
}

/*
** Return the value of a status counter for a prepared statement
*/
int sqlite3_stmt_status(sqlite3_stmt *pStmt, int op, int resetFlag){
  Vdbe *pVdbe = (Vdbe*)pStmt;
<<<<<<< HEAD
  int v = pVdbe->aCounter[op-1];
  if( resetFlag ) pVdbe->aCounter[op-1] = 0;
  return v;
}

#ifdef SQLITE_ENABLE_PREUPDATE_HOOK
/*
** Allocate and populate an UnpackedRecord structure based on the serialized
** record in nKey/pKey. Return a pointer to the new UnpackedRecord structure
** if successful, or a NULL pointer if an OOM error is encountered.
*/
static UnpackedRecord *vdbeUnpackRecord(
  KeyInfo *pKeyInfo, 
  int nKey, 
  const void *pKey
){
  char *dummy;                    /* Dummy argument for AllocUnpackedRecord() */
  UnpackedRecord *pRet;           /* Return value */

  pRet = sqlite3VdbeAllocUnpackedRecord(pKeyInfo, 0, 0, &dummy);
  if( pRet ){
    sqlite3VdbeRecordUnpack(pKeyInfo, nKey, pKey, pRet);
  }
  return pRet;
}

/*
** This function is called from within a pre-update callback to retrieve
** a field of the row currently being updated or deleted.
*/
int sqlite3_preupdate_old(sqlite3 *db, int iIdx, sqlite3_value **ppValue){
  PreUpdate *p = db->pPreUpdate;
  int rc = SQLITE_OK;

  /* Test that this call is being made from within an SQLITE_DELETE or
  ** SQLITE_UPDATE pre-update callback, and that iIdx is within range. */
  if( !p || p->op==SQLITE_INSERT ){
    rc = SQLITE_MISUSE_BKPT;
    goto preupdate_old_out;
  }
  if( iIdx>=p->pCsr->nField || iIdx<0 ){
    rc = SQLITE_RANGE;
    goto preupdate_old_out;
  }

  /* If the old.* record has not yet been loaded into memory, do so now. */
  if( p->pUnpacked==0 ){
    u32 nRec;
    u8 *aRec;

    rc = sqlite3BtreeDataSize(p->pCsr->pCursor, &nRec);
    if( rc!=SQLITE_OK ) goto preupdate_old_out;
    aRec = sqlite3DbMallocRaw(db, nRec);
    if( !aRec ) goto preupdate_old_out;
    rc = sqlite3BtreeData(p->pCsr->pCursor, 0, nRec, aRec);
    if( rc==SQLITE_OK ){
      p->pUnpacked = vdbeUnpackRecord(&p->keyinfo, nRec, aRec);
      if( !p->pUnpacked ) rc = SQLITE_NOMEM;
    }
    if( rc!=SQLITE_OK ){
      sqlite3DbFree(db, aRec);
      goto preupdate_old_out;
    }
    p->aRecord = aRec;
  }

  if( iIdx>=p->pUnpacked->nField ){
    *ppValue = (sqlite3_value *)columnNullValue();
  }else{
    *ppValue = &p->pUnpacked->aMem[iIdx];
    if( iIdx==p->iPKey ){
      sqlite3VdbeMemSetInt64(*ppValue, p->iKey1);
    }
    sqlite3VdbeMemStoreType(*ppValue);
  }

 preupdate_old_out:
  sqlite3Error(db, rc, 0);
  return sqlite3ApiExit(db, rc);
}
#endif /* SQLITE_ENABLE_PREUPDATE_HOOK */

#ifdef SQLITE_ENABLE_PREUPDATE_HOOK
/*
** This function is called from within a pre-update callback to retrieve
** the number of columns in the row being updated, deleted or inserted.
*/
int sqlite3_preupdate_count(sqlite3 *db){
  PreUpdate *p = db->pPreUpdate;
  return (p ? p->keyinfo.nField : 0);
}
#endif /* SQLITE_ENABLE_PREUPDATE_HOOK */

#ifdef SQLITE_ENABLE_PREUPDATE_HOOK
/*
** This function is designed to be called from within a pre-update callback
** only. It returns zero if the change that caused the callback was made
** immediately by a user SQL statement. Or, if the change was made by a
** trigger program, it returns the number of trigger programs currently
** on the stack (1 for a top-level trigger, 2 for a trigger fired by a 
** top-level trigger etc.).
**
** For the purposes of the previous paragraph, a foreign key CASCADE, SET NULL
** or SET DEFAULT action is considered a trigger.
*/
int sqlite3_preupdate_depth(sqlite3 *db){
  PreUpdate *p = db->pPreUpdate;
  return (p ? p->v->nFrame : 0);
}
#endif /* SQLITE_ENABLE_PREUPDATE_HOOK */

#ifdef SQLITE_ENABLE_PREUPDATE_HOOK
/*
** This function is called from within a pre-update callback to retrieve
** a field of the row currently being updated or inserted.
*/
int sqlite3_preupdate_new(sqlite3 *db, int iIdx, sqlite3_value **ppValue){
  PreUpdate *p = db->pPreUpdate;
  int rc = SQLITE_OK;
  Mem *pMem;

  if( !p || p->op==SQLITE_DELETE ){
    rc = SQLITE_MISUSE_BKPT;
    goto preupdate_new_out;
  }
  if( iIdx>=p->pCsr->nField || iIdx<0 ){
    rc = SQLITE_RANGE;
    goto preupdate_new_out;
  }

  if( p->op==SQLITE_INSERT ){
    /* For an INSERT, memory cell p->iNewReg contains the serialized record
    ** that is being inserted. Deserialize it. */
    UnpackedRecord *pUnpack = p->pNewUnpacked;
    if( !pUnpack ){
      Mem *pData = &p->v->aMem[p->iNewReg];
      rc = sqlite3VdbeMemExpandBlob(pData);
      if( rc!=SQLITE_OK ) goto preupdate_new_out;
      pUnpack = vdbeUnpackRecord(&p->keyinfo, pData->n, pData->z);
      if( !pUnpack ){
        rc = SQLITE_NOMEM;
        goto preupdate_new_out;
      }
      p->pNewUnpacked = pUnpack;
    }
    if( iIdx>=pUnpack->nField ){
      pMem = (sqlite3_value *)columnNullValue();
    }else{
      pMem = &pUnpack->aMem[iIdx];
      if( iIdx==p->iPKey ){
        sqlite3VdbeMemSetInt64(pMem, p->iKey2);
      }
      sqlite3VdbeMemStoreType(pMem);
    }
  }else{
    /* For an UPDATE, memory cell (p->iNewReg+1+iIdx) contains the required
    ** value. Make a copy of the cell contents and return a pointer to it.
    ** It is not safe to return a pointer to the memory cell itself as the
    ** caller may modify the value text encoding.
    */
    assert( p->op==SQLITE_UPDATE );
    if( !p->aNew ){
      p->aNew = (Mem *)sqlite3DbMallocZero(db, sizeof(Mem) * p->pCsr->nField);
      if( !p->aNew ){
        rc = SQLITE_NOMEM;
        goto preupdate_new_out;
      }
    }
    assert( iIdx>=0 && iIdx<p->pCsr->nField );
    pMem = &p->aNew[iIdx];
    if( pMem->flags==0 ){
      if( iIdx==p->iPKey ){
        sqlite3VdbeMemSetInt64(pMem, p->iKey2);
      }else{
        rc = sqlite3VdbeMemCopy(pMem, &p->v->aMem[p->iNewReg+1+iIdx]);
        if( rc!=SQLITE_OK ) goto preupdate_new_out;
      }
      sqlite3VdbeMemStoreType(pMem);
    }
  }
  *ppValue = pMem;

 preupdate_new_out:
  sqlite3Error(db, rc, 0);
  return sqlite3ApiExit(db, rc);
}
#endif /* SQLITE_ENABLE_PREUPDATE_HOOK */
=======
  u32 v = pVdbe->aCounter[op];
  if( resetFlag ) pVdbe->aCounter[op] = 0;
  return (int)v;
}
>>>>>>> 9b47ee3f
<|MERGE_RESOLUTION|>--- conflicted
+++ resolved
@@ -1318,10 +1318,9 @@
 */
 int sqlite3_stmt_status(sqlite3_stmt *pStmt, int op, int resetFlag){
   Vdbe *pVdbe = (Vdbe*)pStmt;
-<<<<<<< HEAD
-  int v = pVdbe->aCounter[op-1];
-  if( resetFlag ) pVdbe->aCounter[op-1] = 0;
-  return v;
+  u32 v = pVdbe->aCounter[op];
+  if( resetFlag ) pVdbe->aCounter[op] = 0;
+  return (int)v;
 }
 
 #ifdef SQLITE_ENABLE_PREUPDATE_HOOK
@@ -1505,10 +1504,4 @@
   sqlite3Error(db, rc, 0);
   return sqlite3ApiExit(db, rc);
 }
-#endif /* SQLITE_ENABLE_PREUPDATE_HOOK */
-=======
-  u32 v = pVdbe->aCounter[op];
-  if( resetFlag ) pVdbe->aCounter[op] = 0;
-  return (int)v;
-}
->>>>>>> 9b47ee3f
+#endif /* SQLITE_ENABLE_PREUPDATE_HOOK */