--- conflicted
+++ resolved
@@ -1978,13 +1978,8 @@
     sqlite3VdbeAddOp2(v, OP_RowData, iSrc, regData);
     sqlite3VdbeAddOp3(v, OP_Insert, iDest, regData, regRowid);
     sqlite3VdbeChangeP5(v, OPFLAG_NCHANGE|OPFLAG_LASTROWID|OPFLAG_APPEND);
-<<<<<<< HEAD
     sqlite3VdbeChangeP4(v, -1, (char*)pDest, P4_TABLE);
-    sqlite3VdbeAddOp2(v, OP_Next, iSrc, addr1);
-=======
-    sqlite3VdbeChangeP4(v, -1, pDest->zName, 0);
     sqlite3VdbeAddOp2(v, OP_Next, iSrc, addr1); VdbeCoverage(v);
->>>>>>> 5f1d536b
     sqlite3VdbeAddOp2(v, OP_Close, iSrc, 0);
     sqlite3VdbeAddOp2(v, OP_Close, iDest, 0);
   }else{
